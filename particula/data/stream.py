--- conflicted
+++ resolved
@@ -86,16 +86,13 @@
         if isinstance(index, str):
             if index not in self.header:
                 self.header.append(index)  # add new header element
-<<<<<<< HEAD
                 if value.ndim == 1:
                     zeros_array = np.zeros_like(value) * np.nan
                     zeros_array = zeros_array[:, np.newaxis]  # add dimension
                 self.data = np.hstack((self.data, zeros_array))
-=======
-                self.data = np.hstack((self.data, value))
+                # self.data = np.hstack((self.data, value))
                 # self.header.append(index)
                 # self.data = np.hstack((self.data, np.atleast_2d(value).T))
->>>>>>> 081b3950
             index = self.header.index(index)
         self.data[:, index] = value
 
